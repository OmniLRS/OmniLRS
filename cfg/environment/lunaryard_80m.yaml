name: Lunaryard
seed: 42
physics_dt: 0.0333 # 30 Hz
rendering_dt: 0.0333 # 30 Hz
enforce_realtime: true

# Stage settings, only edit if you know what you are doing.
lunaryard_settings:
  lab_length: 80.0
  lab_width: 80.0
  resolution: 0.05

stellar_engine_settings:
  start_date:
    year: 2024
    month: 5
    day: 21
    hour: 5
    minute: 1
  time_scale: 1
  update_interval: 600

sun_settings:
  intensity: 1750.0
  angle: 0.53
  diffuse_multiplier: 1.0
  specular_multiplier: 1.0
  color: [1.0, 1.0, 1.0]
  temperature: 6500.0
  azimuth: 180.0
  elevation: 45.0

# Rocks sampling parameters.
rocks_settings:
  instancers_path: /Lunaryard/Rocks
  rocks_settings:
    large_rocks: # The name doesn't matter.
      seed: ${....seed}
      collections: ["lunalab_rocks"] # Where to get the rock models from.
      use_point_instancer: True # If True, the rocks will be instanced using the PointInstancer.

      requests: # A list of request used to distribute the rocks.
        req_pos_xy: # The name does not matter.
          attribute: Position
          axes: ["x", "y"]
          layer:
            name: Image
            # data: Is loaded automatically from the DEM.
            mpp_resolution: ${.......lunaryard_settings.resolution}
            output_space: 2
          sampler:
            name: HardCoreUniform
            randomization_space: 2
            seed: ${.......seed}
            core_radius: 0.5
            num_repeat: 2
            min: ${as_tuple:0.5,0.5}
            max: ${as_tuple:79.5,79.5}

        req_pos_z:
          attribute: Position
          axes: ["z"]
          layer:
            name: Image
            output_space: 1
          sampler:
            name: Image
            randomization_space: 1
            # resolution: Resolution is infered automatically from the loaded DEM.
            # data: Is loaded automatically from the DEM.
            mpp_resolution: ${.......lunaryard_settings.resolution}

        req_random_z_rot:
          attribute: Orientation
          axes: ["x", "y", "z", "w"]
          layer:
            name: RollPitchYaw
            rmax: 0
            rmin: 0
            pmax: 0
            pmin: 0
            ymax: 6.28318530718
            ymin: 0
          sampler:
            name: Uniform
            randomization_space: 3
            seed: ${.......seed}

        req_scale:
          attribute: Scale
          axes: ["xyz"]
          layer:
            name: Line
            xmin: 1.0
            xmax: 1.0
          sampler:
            name: Uniform
            randomization_space: 1
            seed: ${.......seed}

terrain_manager:
  moon_yard:
    crater_generator:
      profiles_path: assets/Terrains/crater_spline_profiles.pkl
      min_xy_ratio: 0.85
      max_xy_ratio: 1.0
      resolution: ${....lunaryard_settings.resolution}
      pad_size: 500
      random_rotation: True
      z_scale: 1.0
      seed: ${....seed}

    crater_distribution:
      x_size: ${....lunaryard_settings.lab_length}
      y_size: ${....lunaryard_settings.lab_width}
      densities: [0.025, 0.05, 0.5]
      radius: [[1.5,2.5],[0.75,1.5],[0.25,0.5]]
      num_repeat: 0
      seed: ${....seed}

    base_terrain_generator:
      x_size: ${....lunaryard_settings.lab_length}
      y_size: ${....lunaryard_settings.lab_width}
      resolution: ${....lunaryard_settings.resolution}
      max_elevation: 0.5
      min_elevation: -0.5
      z_scale: 1.0
      seed: ${....seed}
    
    deformation_engine:
      enable: False
      delay: 2.0
      terrain_width: ${....lunaryard_settings.lab_width}
      terrain_height: ${....lunaryard_settings.lab_length}
      terrain_resolution: ${....lunaryard_settings.resolution}
      footprint:
        width: 0.09
        height: 0.2
      deform_constrain:
        x_deform_offset: 0.0
        y_deform_offset: 0.0
        deform_decay_ratio: 0.01
      boundary_distribution: 
        distribution: trapezoidal
        angle_of_repose: 1.047 #pi/3
      depth_distribution: 
        distribution: trapezoidal
        wave_frequency: 4.14 # num_grouser/pi (no slip)
      force_depth_regression:
        amplitude_slope: 0.00006
        amplitude_intercept: 0.008
        mean_slope: -0.00046
        mean_intercept: -0.0013

    is_yard: False
    is_lab: True

  root_path: /Lunaryard
  texture_path: /Lunaryard/Looks/Basalt
  dems_path: Terrains/Lunaryard
  mesh_position: [0, 0, 0]
  mesh_orientation: [0, 0, 0, 1] # Quaternion x,y,z,w
  mesh_scale: [1, 1, 1]
  sim_length: ${..lunaryard_settings.lab_length}
  sim_width: ${..lunaryard_settings.lab_width}
  resolution: ${..lunaryard_settings.resolution}

robots_settings:
  uses_nucleus: False
  is_ROS2: False
  max_robots: 5
  robots_root: "/Robots"
  parameters:
    -
      robot_name: husky
      usd_path: assets/USD_Assets/robots/ros2_husky_PhysX_vlp16.usd
      pose:
        position: [40.0, 40.0, 0.3]
        orientation: [1, 0, 0, 0]
      domain_id: 0
      target_links: ["front_left_wheel_link", "front_right_wheel_link", "rear_left_wheel_link", "rear_right_wheel_link"]

static_assets_settings:
  root_path: "/StaticAssets"
  parameters:
    - asset_name: rock1
      usd_path: USD_Assets/rocks/lunalab_rocks/rock_1/rock1.usd
      pose:
        position: [5.0, 7.5, 0.0]
        orientation: [1, 0, 0, 1]
      collision: False

    - asset_name: lander
      usd_path: USD_Assets/rocks/lunalab_rocks/rock_2/rock2.usd
      pose:
        position: [5.0, 6.2, 0.0]
        orientation: [0, 0, 0, 1] 
<<<<<<< HEAD
      collision: True

monitoring_cameras_settings:
  root_path: "/MonitoringCameras"
  camera_definitions:
    - name: "corner"
      pose:
        position: [0.0, 0.0, 2.5]
        orientation: [0.493, -0.302, -0.169, 0.796]
      camera_params:
        focal_length: 1.93
        horizontal_aperture:  2.4
        vertical_aperture: 1.8
        fstop: 5.0
        focus_distance: 10.0
        clipping_range: [0.01, 1000000.0]
      ros2:
        enabled: False
        topic: "/monitoring/corner"
        frame_id: "corner_id"
      type: "Rgb" # make sure to have correct naming - eg. Rgb ; Depth ; SemanticSegmentation ; InstanceSegmentation ; Normals
      resolution: [1280, 720]  
      # stream_frequency: 2.0 #  every 0.5s - in order to not overwhelm the network
=======
      collision: True
>>>>>>> dc8d3f72
<|MERGE_RESOLUTION|>--- conflicted
+++ resolved
@@ -195,30 +195,4 @@
       pose:
         position: [5.0, 6.2, 0.0]
         orientation: [0, 0, 0, 1] 
-<<<<<<< HEAD
-      collision: True
-
-monitoring_cameras_settings:
-  root_path: "/MonitoringCameras"
-  camera_definitions:
-    - name: "corner"
-      pose:
-        position: [0.0, 0.0, 2.5]
-        orientation: [0.493, -0.302, -0.169, 0.796]
-      camera_params:
-        focal_length: 1.93
-        horizontal_aperture:  2.4
-        vertical_aperture: 1.8
-        fstop: 5.0
-        focus_distance: 10.0
-        clipping_range: [0.01, 1000000.0]
-      ros2:
-        enabled: False
-        topic: "/monitoring/corner"
-        frame_id: "corner_id"
-      type: "Rgb" # make sure to have correct naming - eg. Rgb ; Depth ; SemanticSegmentation ; InstanceSegmentation ; Normals
-      resolution: [1280, 720]  
-      # stream_frequency: 2.0 #  every 0.5s - in order to not overwhelm the network
-=======
-      collision: True
->>>>>>> dc8d3f72
+      collision: True
--- conflicted
+++ resolved
@@ -180,14 +180,10 @@
         orientation: [1, 0, 0, 0]
       domain_id: 0
       target_links: ["front_left_wheel_link", "front_right_wheel_link", "rear_left_wheel_link", "rear_right_wheel_link"]
-<<<<<<< HEAD
-      pose_base_link: "base_link" # core link used to determine the position of the robot
+      base_link: "base_link" # core link used to determine the position of the robot
       wheel_joints:
         left: ["front_left_wheel", "rear_left_wheel"]
         right: ["front_right_wheel", "rear_right_wheel"]
-=======
-      base_link: "base_link" # core link used to determine the position of the robot
->>>>>>> 8b149bf1
   yamcs_tmtc:
     enabled: True
     address: "localhost:8090"
@@ -196,14 +192,10 @@
     interval_s: 3
     camera_interval_s: 5
     parameters:
-<<<<<<< HEAD
-      ground_pose_truth: "/Rover/pose_ground_truth"
+      pose_of_base_link: "/Rover/pose_ground_truth"
     commands:
       drive_straight: "/Rover/motor/drive_straight"
       drive_turn: "/Rover/motor/drive_turn"
-=======
-      pose_of_base_link: "/Rover/pose_ground_truth"
->>>>>>> 8b149bf1
 
 static_assets_settings:
   root_path: "/StaticAssets"

--- conflicted
+++ resolved
@@ -214,12 +214,7 @@
         resolutions: 
           low: [320, 240]
           high: [1440, 1080]
-<<<<<<< HEAD
       imu_sensor_path: "/Robots/pragyaan/base_link/Imu_Sensor"
-=======
-      imu_sensor_path: "/Robots/husky/d455/RSD455/Imu_Sensor"
->>>>>>> b0959c76
-
   yamcs_tmtc:
     enabled: True
     address: "localhost:8090"
@@ -230,7 +225,7 @@
       camera_streaming: 5
     parameters:
       pose_of_base_link: "/Rover/pose_ground_truth"
-      camera_streaming_state: "/Rover/streaming_state"
+      camera_streaming_state: "/Rover/camera/images_streaming/state"
       go_nogo: "/Rover/go_nogo"
       imu_accelerometer: "/Rover/imu_accelerometer"
       imu_gyroscope: "/Rover/imu_gyroscope"

--- conflicted
+++ resolved
@@ -209,13 +209,10 @@
         "Mobility/Wheel_back_right"
       ]
       base_link: "base_link" # core link used to determine the position of the robot
-<<<<<<< HEAD
       dimensions:
         width: 1.6 # m
         length: 1.5
-=======
       pos_relative_to_prim: "/StaticAssets/lander"
->>>>>>> b0959c76
       wheel_joints:
         left: ["wheel_fl", "wheel_ml", "wheel_bl"]
         right: ["wheel_fr", "wheel_mr", "wheel_br"]
@@ -224,12 +221,8 @@
         resolutions: 
           low: [320, 240]
           high: [1440, 1080]
-<<<<<<< HEAD
       imu_sensor_path: "/Robots/pragyaan/base_link/Imu_Sensor"
       turn_speed_coef: 19
-=======
-      imu_sensor_path: "/Robots/husky/d455/RSD455/Imu_Sensor"
->>>>>>> b0959c76
   yamcs_tmtc:
     enabled: True
     address: "localhost:8090"
@@ -240,7 +233,6 @@
       camera_streaming: 5
     parameters:
       pose_of_base_link: "/Rover/pose_ground_truth"
-      # camera_streaming_state: "/Rover/streaming_state"
       go_nogo: "/Rover/go_nogo"
       imu_accelerometer: "/Rover/imu_accelerometer"
       imu_gyroscope: "/Rover/imu_gyroscope"

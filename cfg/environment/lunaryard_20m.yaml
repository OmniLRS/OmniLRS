--- conflicted
+++ resolved
@@ -335,11 +335,7 @@
         orientation: [1, 0, 0, 0]
       domain_id: 0
       target_links: ["front_left_wheel_link", "front_right_wheel_link", "rear_left_wheel_link", "rear_right_wheel_link"]
-<<<<<<< HEAD
-      base_link: "base_link" # core link used to determine the position of the robot
-=======
       pose_base_link: "base_link" # core link used to determine the position of the robot
->>>>>>> e75325ad
   yamcs_tmtc:
     enabled: True
     address: "localhost:8090"
@@ -347,11 +343,7 @@
     processor: "realtime"
     interval_s: 3
     camera_interval_s: 5
-<<<<<<< HEAD
-    topics:
-=======
     parameters:
->>>>>>> e75325ad
       ground_pose_truth: "/Rover/pose_ground_truth"
 
 static_assets_settings:

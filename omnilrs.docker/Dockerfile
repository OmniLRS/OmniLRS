--- conflicted
+++ resolved
@@ -52,13 +52,9 @@
   numba \
   gdown \
   em \
-<<<<<<< HEAD
   lark \
   pandas
-=======
-  lark
 
->>>>>>> 9991c5b3
 RUN /isaac-sim/python.sh -m pip install gdal==$(gdal-config --version)
 
 # isaac ros2_bridge config

__author__ = "Antoine Richard"
__copyright__ = "Copyright 2023-24, Space Robotics Lab, SnT, University of Luxembourg, SpaceR"
__license__ = "BSD 3-Clause"
__version__ = "2.0.0"
__maintainer__ = "Antoine Richard"
__email__ = "antoine.richard@uni.lu"
__status__ = "development"

import os
from dataclasses import dataclass, field
from typing import List, Dict


@dataclass
class Pose:
    position: List[float] = field(default_factory=list)
    orientation: List[float] = field(default_factory=list)


@dataclass
class RobotParameters:
    robot_name: str = field(default_factory=str)
    usd_path: str = field(default_factory=str)
    pose: Pose = field(default_factory=dict)
    domain_id: int = field(default_factory=int)
    target_links: List[str] = field(default_factory=list)
    wheel_joints: Dict = field(default_factory=dict)
    base_link: str = field(default_factory=str)
    pos_relative_to_prim: str = field(default_factory=str)
    camera: Dict = field(default_factory=dict)
    imu_sensor_path: str = field(default_factory=str)
<<<<<<< HEAD
    dimensions: dict = field(default_factory=dict)
    turn_speed_coef: float = field(default_factory=float)
=======
>>>>>>> b0959c76

    def __post_init__(self):
        self.usd_path = os.path.join(os.getcwd(), self.usd_path)
        self.pose = Pose(**self.pose)

@dataclass
class RobotManagerConf:
    uses_nucleus: str = False
    is_ROS2: str = False
    max_robots: int = 5
    robots_root: str = "/Robots"
    parameters: List[RobotParameters] = field(default_factory=list)
    yamcs_tmtc: Dict = field(default_factory=dict)

    def __post_init__(self):
        if self.parameters:
            assert len(self.parameters) <= self.max_robots, "number of robots to register should not exeed max_robots"
            self.parameters = [RobotParameters(**param) for param in self.parameters]
        else:
            self.parameters = []<|MERGE_RESOLUTION|>--- conflicted
+++ resolved
@@ -29,11 +29,8 @@
     pos_relative_to_prim: str = field(default_factory=str)
     camera: Dict = field(default_factory=dict)
     imu_sensor_path: str = field(default_factory=str)
-<<<<<<< HEAD
     dimensions: dict = field(default_factory=dict)
     turn_speed_coef: float = field(default_factory=float)
-=======
->>>>>>> b0959c76
 
     def __post_init__(self):
         self.usd_path = os.path.join(os.getcwd(), self.usd_path)

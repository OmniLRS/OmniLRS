__author__ = "Aleksa Stanivuk"
__status__ = "development"

from src.environments.utils import transform_orientation_into_xyz
from yamcs.client import YamcsClient, CommandHistory
import threading
import time
import math
import omni.timeline
import omni.kit.app
from PIL import Image
import numpy as np
import os

class YamcsTMTC:
    """
    YamcsTMTC class.
    It allows to control a robot instance, by receiving TCs from Yamcs and sending TM to Yamcs.
    """ 
    def __init__(
        self,
        yamcs_conf,
        robot_name,
        robot_RG,
        robot,
    ) -> None:
        self._yamcs_client = YamcsClient(yamcs_conf["address"])
        self._yamcs_processor = self._yamcs_client.get_processor(instance=yamcs_conf["instance"], processor=yamcs_conf["processor"])
        self._robot_name = robot_name
        self._robots_RG = robot_RG
        self._yamcs_conf = yamcs_conf
        self._time_of_last_command = 0
        self._robot = robot
        self.timeline = omni.timeline.get_timeline_interface()
        self._update_stream = omni.kit.app.get_app().get_update_event_stream()
        self._drive_callback_sub = None
        self._stop_time = None
        self._yamcs_processor.create_command_history_subscription(on_data=self._command_callback)
        self._camera_handler = CameraViewTransmitHandler(self._yamcs_processor, self._robot, yamcs_conf["address"])

    def _command_callback(self, command:CommandHistory):
        # CommandHistory info is available at: https://docs.yamcs.org/python-yamcs-client/tmtc/model/#yamcs.client.CommandHistory
        #NOTE: it happens that the subscriber receives the same instance of command multiple times in a very short period of time
        # however, desired behaviour is to execute the command only once
        # since commands are executed by human operators, waiting for a small period of time (such as 0.5s) is enough to counter this issue
        if time.time() - self._time_of_last_command < 0.5:
            return
        
        self._time_of_last_command = time.time()

        name = command.name
        arguments = command.all_assignments
        print(name)
        print(arguments)
        if name == self._yamcs_conf["commands"]["drive_straight"]:
            self._drive_robot_straight(arguments["linear_velocity"], arguments["distance"]) 
        elif name == self._yamcs_conf["commands"]["drive_turn"]:
            self._drive_robot_turn(arguments["angular_velocity"], arguments["angle"])
        # here add reactions to other commands
        else:
            print("Unknown comand.")

    def _drive_robot_straight(self, linear_velocity, distance):
        if linear_velocity == 0:
            self._stop_robot()
            return
        
        self._robot.drive_straight(linear_velocity)
        drive_time = distance / abs(linear_velocity)
        self._stop_robot_after_time(drive_time)

    def _drive_robot_turn(self, angular_velocity, angle):
        if angular_velocity == 0:
            self._stop_robot()
            return
        # through experiment it was observed that the robot requries ~10% more time to turn to the desired angle 
        # (maybe this number has to be set depending on a specific robot)
        turn_time_adjustment_coef = 1.11
        # similar for 2
        wheel_speed_adjustment_coef = 2
        robot_width = 2.85 * 2 # also 2 helped here
        radians = math.radians(angular_velocity) 
        wheel_speed = radians * (robot_width / 2)
        turn_time = angle / abs(angular_velocity)
        self._robot.drive_turn(wheel_speed * wheel_speed_adjustment_coef)
        self._stop_robot_after_time(turn_time * turn_time_adjustment_coef)

    def _stop_robot_after_time(self, travel_time):
        start_time = self.timeline.get_current_time()
        self._stop_time = start_time + travel_time
        
        if self._drive_callback_sub is None:
            # in case of receiving a command before the previous one was completed, the subscribed callback
            # will remain, and will use the updated _stop_time
            self._drive_callback_sub = self._update_stream.create_subscription_to_pop(
                self._stop_robot_callback,
                name="RobotDriveStopCallback", 
            )

    def _stop_robot_callback(self, e):
        # callback function for stopping the robot
        # checks every frame if simulaiton has reached the self._stop_time (calculated in the caller function)
        if self._stop_time is None:
            return

        current_time = self.timeline.get_current_time()

        if current_time >= self._stop_time:
            self._stop_robot()

    def _stop_robot(self):
        self._robot.stop_drive()
        self._stop_time = None

        if self._drive_callback_sub is not None:
            self._drive_callback_sub.unsubscribe()
            self._drive_callback_sub = None

    def start(self):
        # initially inteded to be in a for robot in robots loop, thus to have one thread for each robot
        # however, for the workshop use-case, the code was simplified to assume use of only one robot 
        t = threading.Thread(
            target=self._yamcs_transmitter,
            args=(self._robot_name, self._yamcs_conf["interval_s"]),
            name="yamcs-TMTC-" + self._robot_name,
            daemon=True,
        )   
        t.start()

    def _yamcs_transmitter(self, robot_name, interval_s):
        print("started TMTC for: " + robot_name)
        try:
            while True:
<<<<<<< HEAD
                self._transmit_base_link_pose()
                self._camera_handler.transmit_camera_view("images_streaming")
=======
                self._transmit_pose_of_base_link()
>>>>>>> c4bb363c
                # add here further commands
                time.sleep(interval_s) #TODO: change into simulation secs
        finally:
            print("ended transmitter for: " + robot_name)

    def _transmit_pose_of_base_link(self):
        position, orientation = self._robots_RG[str(self._robot_name)].get_pose_of_base_link()
        # euler_orient = transform_orientation_into_xyz(orientation)
        position = position.tolist()
        orientation = orientation.tolist()
        pose_of_base_link = {"position": {"x":position[0], "y":position[1], "z":position[2]}, 
                                "orientation":{"w":orientation[0],"x":orientation[1], "y":orientation[2], "z":orientation[3] }}
<<<<<<< HEAD
        self._yamcs_processor.set_parameter_value(self._yamcs_conf["parameters"]["pose_of_base_link"], pose_of_base_link)

class CameraViewTransmitHandler:
    def __init__(self, yamcs_processor, robot, yamcs_address) -> None:
        self._yamcs_processor = yamcs_processor
        self._robot = robot
        self._yamcs_address = yamcs_address
        self._counter = {
            "images_streaming":0,
            "images_commanding":0,
        }

    def transmit_camera_view(self, bucket:str):
        camera_view:Image = self._snap_camera_view_rgb()
        image_name = self._save_image_locally(camera_view, bucket)
        self._inform_yamcs(image_name, bucket)
        self._counter[bucket] += 1

    def _snap_camera_view_rgb(self) -> Image:
        rgba_frame = self._robot.get_rgba_camera_view()
        rgba_uint8 = rgba_frame.astype(np.uint8)
        camera_view = Image.fromarray(rgba_uint8, "RGBA")

        return camera_view
    
    def _save_image_locally(self, image, bucket) -> str:
        n = self._counter[bucket]
        image_name = f"{bucket}_{n:04d}.png"
        IMG_DIR = f"/tmp/{bucket}"
        os.makedirs(IMG_DIR, exist_ok=True)   # creates directory if missing
        img_path = f"{IMG_DIR}/{image_name}" 
        image.save(img_path)

        return image_name

    def _inform_yamcs(self, image_name, bucket):
        url_storage = f"/storage/buckets/{bucket}/objects/{image_name}"
        url_full = "http://" + self._yamcs_address + f"/api{url_storage}"
        self._yamcs_processor.set_parameter_values({
            f"/{bucket}/number": self._counter[bucket],
            f"/{bucket}/name": image_name,
            f"/{bucket}/url_storage": url_storage,
            f"/{bucket}/url_full": url_full,
        })
=======
        self._yamcs_processor.set_parameter_value(self._yamcs_conf["parameters"]["pose_of_base_link"], pose_of_base_link)
>>>>>>> c4bb363c
<|MERGE_RESOLUTION|>--- conflicted
+++ resolved
@@ -131,12 +131,8 @@
         print("started TMTC for: " + robot_name)
         try:
             while True:
-<<<<<<< HEAD
-                self._transmit_base_link_pose()
-                self._camera_handler.transmit_camera_view("images_streaming")
-=======
                 self._transmit_pose_of_base_link()
->>>>>>> c4bb363c
+                self._camera_handler.transmit_camera_view("images_streaming", "low")
                 # add here further commands
                 time.sleep(interval_s) #TODO: change into simulation secs
         finally:
@@ -149,7 +145,6 @@
         orientation = orientation.tolist()
         pose_of_base_link = {"position": {"x":position[0], "y":position[1], "z":position[2]}, 
                                 "orientation":{"w":orientation[0],"x":orientation[1], "y":orientation[2], "z":orientation[3] }}
-<<<<<<< HEAD
         self._yamcs_processor.set_parameter_value(self._yamcs_conf["parameters"]["pose_of_base_link"], pose_of_base_link)
 
 class CameraViewTransmitHandler:
@@ -162,14 +157,14 @@
             "images_commanding":0,
         }
 
-    def transmit_camera_view(self, bucket:str):
-        camera_view:Image = self._snap_camera_view_rgb()
+    def transmit_camera_view(self, bucket:str, resolution:str):
+        camera_view:Image = self._snap_camera_view_rgb(resolution)
         image_name = self._save_image_locally(camera_view, bucket)
         self._inform_yamcs(image_name, bucket)
         self._counter[bucket] += 1
 
-    def _snap_camera_view_rgb(self) -> Image:
-        rgba_frame = self._robot.get_rgba_camera_view()
+    def _snap_camera_view_rgb(self, resolution:str) -> Image:
+        rgba_frame = self._robot.get_rgba_camera_view(resolution)
         rgba_uint8 = rgba_frame.astype(np.uint8)
         camera_view = Image.fromarray(rgba_uint8, "RGBA")
 
@@ -193,7 +188,4 @@
             f"/{bucket}/name": image_name,
             f"/{bucket}/url_storage": url_storage,
             f"/{bucket}/url_full": url_full,
-        })
-=======
-        self._yamcs_processor.set_parameter_value(self._yamcs_conf["parameters"]["pose_of_base_link"], pose_of_base_link)
->>>>>>> c4bb363c
+        })
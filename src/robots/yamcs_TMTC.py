--- conflicted
+++ resolved
@@ -288,7 +288,8 @@
                                                  function=self._transmit_thermal_info, f_args=[self._yamcs_conf["intervals"]["robot_stats"]])
         self._intervals_handler.add_new_interval(name="Power status", seconds=self._yamcs_conf["intervals"]["robot_stats"], is_repeating=True, execute_immediately=True,
                                                  function=self._transmit_power_info, f_args=[self._yamcs_conf["intervals"]["robot_stats"]])
-<<<<<<< HEAD
+        self._intervals_handler.add_new_interval(name="OBC metrics", seconds=self._yamcs_conf["intervals"]["robot_stats"], is_repeating=True, execute_immediately=True,
+                                                 function=self._transmit_obc_metrics)
         self._intervals_handler.add_new_interval(name="Solar panel state", seconds=self._yamcs_conf["intervals"]["robot_stats"], is_repeating=True, execute_immediately=True,
                                                  function=self._transmit_solar_panel_state)
         # here add further intervals and their functionalities
@@ -296,14 +297,6 @@
     def _transmit_solar_panel_state(self):
         state:SolarPanelState = self._robot.subsystems.get_solar_panel_state()
         self._yamcs_processor.set_parameter_value(self._yamcs_conf["parameters"]["solar_panel_state"], state.value)
-
-=======
-        self._intervals_handler.add_new_interval(name="OBC metrics", seconds=self._yamcs_conf["intervals"]["robot_stats"], is_repeating=True, execute_immediately=True,
-                                                 function=self._transmit_obc_metrics)
-        #NOTE Not starting neutrons streaming automatically since now it has to be turned ON / OFF
-        # self._intervals_handler.add_new_interval(name="Neutron count", seconds=self._yamcs_conf["intervals"]["robot_stats"], is_repeating=True, execute_immediately=True,
-        #                                          function=self._transmit_neutroun_count, f_args=[self._yamcs_conf["intervals"]["robot_stats"]])
-        # here add further intervals and their functionalities
 
     def _transmit_obc_metrics(self):
         obc_state = self._robot.subsystems.get_obc_state()
@@ -319,7 +312,6 @@
         self._yamcs_processor.set_parameter_value(self._yamcs_conf["parameters"]["obc_disk_usage"], disk_usage)
         self._yamcs_processor.set_parameter_value(self._yamcs_conf["parameters"]["obc_uptime"], uptime)
         
->>>>>>> b96edbde
     def _transmit_radio_signal_info(self):
         robot_position, orientation = self._robots_RG[str(self._robot_name)].get_pose_of_base_link()
         rssi = self._robot.subsystems.calculate_rssi(robot_position)

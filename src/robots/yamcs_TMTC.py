__author__ = "Aleksa Stanivuk"
__status__ = "development"

from src.environments.utils import transform_orientation_into_xyz
from src.robots.subsystems_manager import Electronics, GoNogoState, ObcState, PowerState, SolarPanelState
from yamcs.client import YamcsClient, CommandHistory
import time
import math
import omni.timeline
import omni.kit.app
from PIL import Image, ImageDraw, ImageFont
import numpy as np
import os
from enum import Enum
from scipy.spatial.transform import Rotation as R
from pathlib import Path


class IntervalName(Enum):
    # use for intervals that are repeatedly created or removed
    CAMERA_STREAMING = "camera_streaming"
    STOP_ROBOT = "stop_robot"
    OBC_STATE = "obc_state"
<<<<<<< HEAD
    CONTROLLED_DRIVE = "controlled_drive"
=======
    NEUTRON_COUNT = "neutron_count"
>>>>>>> 1b9e6319

class YamcsTMTC:
    """
    YamcsTMTC class.
    It allows to control a robot instance, by receiving TCs from Yamcs and sending TM to Yamcs.
    """ 

    MIN_VELOCITY = 0.2

    def __init__(
        self,
        yamcs_conf,
        robot_name,
        robot_RG,
        robot,
    ) -> None:
        self._yamcs_client = YamcsClient(yamcs_conf["address"])
        self._yamcs_processor = self._yamcs_client.get_processor(instance=yamcs_conf["instance"], processor=yamcs_conf["processor"])
        self._robot_name = robot_name
        self._robots_RG = robot_RG
        self._yamcs_conf = yamcs_conf
        self._time_of_last_command = 0
        self._robot = robot
        self._yamcs_processor.create_command_history_subscription(on_data=self._command_callback)
        self._helper = HandlerHelper(self._yamcs_processor, yamcs_conf["address"])
        self._camera_handler = CameraViewTransmitHandler(self._yamcs_processor, self._robot, yamcs_conf["address"], self._helper)
        self._intervals_handler = IntervalsHandler()
        self._payload_handler = PayloadHandler(self._helper)

    def _command_callback(self, command:CommandHistory):
        # CommandHistory info is available at: https://docs.yamcs.org/python-yamcs-client/tmtc/model/#yamcs.client.CommandHistory
        #NOTE: it happens that the subscriber receives the same instance of command multiple times in a very short period of time
        # however, desired behavior is to execute the command only once
        # since commands are executed by human operators, waiting for a small period of time (such as 0.5s) is enough to counter this issue
        if time.time() - self._time_of_last_command < 0.5:
            return
        
        self._time_of_last_command = time.time()

        name = command.name
        arguments = command.all_assignments
        print(name)
        print(arguments)
        if name == self._yamcs_conf["commands"]["drive_straight"]:
            self._drive_robot_straight(arguments["linear_velocity"], arguments["distance"]) 
        elif name == self._yamcs_conf["commands"]["drive_turn"]:
            self._drive_robot_turn(arguments["angular_velocity"], arguments["angle"])
        elif name == self._yamcs_conf["commands"]["camera_capture_high"]:
            self.handle_high_res_capture()
        elif name == self._yamcs_conf["commands"]["camera_streaming_on_off"]:
            self._set_activity_of_camera_streaming(arguments["action"])
        elif name == self._yamcs_conf["commands"]["camera_capture_depth"]:
            self.handle_depth_capture()
        elif name == self._yamcs_conf["commands"]["power_electronics"]:
            self._handle_electronics_on_off(arguments["subsystem_id"], arguments["power_state"])
        elif name == self._yamcs_conf["commands"]["solar_panel"]:
            self._handle_solar_panel(arguments["deployment"])
        elif name == self._yamcs_conf["commands"]["go_nogo"]:
            self._handle_go_nogo(arguments["decision"])
        elif name == self._yamcs_conf["commands"]["capture_apxs"]:
            self._payload_handler._snap_apxs(self._robot.subsystems.get_electronics_state(Electronics.APXS.value))
        elif name == self._yamcs_conf["commands"]["admin_batter_percentage"]:
            self._handle_batter_perc_change(arguments["battery_percentage"])
        elif name == self._yamcs_conf["commands"]["admin_water_detection"]:
            self._robot.subsystems.set_is_near_water(arguments["trigger_water_detection"])
        # here add reactions to other commands
        else:
            print("Unknown command:", name)

    def _handle_batter_perc_change(self, battery_percentage:int):
        self._robot.subsystems.set_battery_perc(battery_percentage)

    def handle_high_res_capture(self):
        if (self._robot.subsystems.get_electronics_state(Electronics.CAMERA.value) == PowerState.ON):
            self._camera_handler.transmit_camera_view(CameraViewTransmitHandler.BUCKET_IMAGES_ONCOMMAND, "high", "rgb")
            self._set_obc_state(ObcState.CAMERA, 10)

    def handle_depth_capture(self):
        if (self._robot.subsystems.get_electronics_state(Electronics.CAMERA.value) == PowerState.ON):
            self._camera_handler.transmit_camera_view(CameraViewTransmitHandler.BUCKET_IMAGES_DEPTH, "high", "depth")
            self._set_obc_state(ObcState.CAMERA, 10)

    def _set_obc_state(self, state:ObcState, set_to_idle_after=0):
        if self._intervals_handler.does_exist(IntervalName.OBC_STATE.value):
            self._intervals_handler.remove_interval(IntervalName.OBC_STATE.value)

        self._robot.subsystems.set_obc_state(state)

        if set_to_idle_after != 0:
            self._intervals_handler.add_new_interval(name=IntervalName.OBC_STATE.value, seconds=set_to_idle_after, is_repeating=False, execute_immediately=False,
                                                 function=self._robot.subsystems.set_obc_state, f_args=[ObcState.IDLE])

    def _handle_solar_panel(self, new_state:SolarPanelState):
        if new_state == SolarPanelState.STOWED:
            self._robot.subsystems.stow_solar()
        elif new_state == SolarPanelState.DEPLOYED:
            self._robot.subsystems.deploy_solar()
        else:
            print("New state for solar panel is unknown:", new_state)

    def _handle_electronics_on_off(self, electronics:str, new_state:PowerState):
        if new_state not in [PowerState.ON.value, PowerState.OFF.value]:
            print("New decision for PowerState of electronics is unknown:", new_state)
            return
        
        new_state = PowerState[new_state]
        self._robot.subsystems.set_electronics_state(electronics, new_state)

        if electronics == Electronics.CAMERA.value:
            self._set_activity_of_camera_streaming("START") if new_state == PowerState.ON else self._set_activity_of_camera_streaming("STOP")
        elif electronics == Electronics.NEUTRON_SPECTROMETER.value:
            self._set_activity_of_neutron_streaming(new_state)
        elif electronics == Electronics.RADIO.value:
            #TODO
            pass

    def _handle_go_nogo(self, decision:str):
        if decision not in [GoNogoState.GO.name, GoNogoState.NOGO.name]:
            print("New decision for GO / NOGO is unknown:", decision)
            return
        
        decision = GoNogoState[decision]
        self._robot.subsystems.set_go_nogo_state(decision)

    def _drive_robot_straight(self, linear_velocity, distance):
        if linear_velocity == 0 or distance == 0:
            self._stop_robot()
            return
        
        self._set_obc_state(ObcState.MOTOR)
        self._drive_with_controlled_acceleration(linear_velocity, distance)

    def _drive_with_controlled_acceleration(self, orig_linear_velocity, orig_distance):
        slow_velocity = self._calculate_slow_velocity(orig_linear_velocity)
        _linear_velocity, _distance = self.adjust_speed_and_distance(slow_velocity, 0.05*orig_distance)
        self._robot.drive_straight(_linear_velocity)
        drive_time = _distance / abs(_linear_velocity)
        self._switch_to_next_drive_mode_after_time(drive_time, orig_linear_velocity, orig_distance, self._drive_requested_speed)

    def _drive_requested_speed(self, orig_linear_velocity, orig_distance):
        _linear_velocity, _distance = self.adjust_speed_and_distance(orig_linear_velocity, 0.9*orig_distance)
        self._robot.drive_straight(_linear_velocity)
        drive_time = _distance / abs(_linear_velocity)
        self._switch_to_next_drive_mode_after_time(drive_time, orig_linear_velocity, orig_distance, self._slow_down)

    def _slow_down(self, orig_linear_velocity, orig_distance):
        if (self._robot.subsystems.get_obc_state() == ObcState.IDLE):
            return

        slow_velocity = self._calculate_slow_velocity(orig_linear_velocity)
        _linear_velocity, _distance = self.adjust_speed_and_distance(slow_velocity, 0.05*orig_distance)
        self._robot.drive_straight(_linear_velocity)
        drive_time = _distance / abs(_linear_velocity)
        self._intervals_handler.remove_interval(IntervalName.CONTROLLED_DRIVE.value)
        self._stop_robot_after_time(drive_time)

    def _calculate_slow_velocity(self, orig_linear_velocity):
        #NOTE assumpion is that the min speed is 0.25
        # and that the max speed is 1 
        # with speed higher than 1, rover does not move properly
        slow_velocity = abs(orig_linear_velocity) / 2

        if (slow_velocity < self.MIN_VELOCITY):
            slow_velocity = self.MIN_VELOCITY

        return math.copysign(slow_velocity, orig_linear_velocity)

    def _switch_to_next_drive_mode_after_time(self, drive_time, linear_velocity, distance, next_mode_func):
        if self._intervals_handler.does_exist(IntervalName.CONTROLLED_DRIVE.value):
            self._intervals_handler.remove_interval(IntervalName.CONTROLLED_DRIVE.value)

        self._intervals_handler.add_new_interval(name=IntervalName.CONTROLLED_DRIVE.value, seconds=drive_time, is_repeating=False, execute_immediately=False,
                                                function=next_mode_func, f_args=[linear_velocity, distance])
        print(self._intervals_handler.does_exist(IntervalName.CONTROLLED_DRIVE.value))

    def adjust_speed_and_distance(self, linear_velocity, distance):
        linear_velocity *= 10
        distance *= 10

        return linear_velocity, distance

    def _drive_robot_turn(self, angular_velocity, angle):
        if angular_velocity == 0 or angle == 0:
            self._stop_robot()
            return
        
        turn_speed = self._calculate_turn_speed(angular_velocity)
        turn_time = angle / abs(angular_velocity)
        self._robot.drive_turn(turn_speed)
        self._stop_robot_after_time(turn_time)

    def _calculate_turn_speed(self, angular_velocity):
        robot_width = self._robot.dimensions["width"]
        radians = math.radians(angular_velocity) 
        wheel_speed = radians * (robot_width / 2)
        adjusted_speed = wheel_speed * self._robot.turn_speed_coef

        return adjusted_speed

    def _stop_robot_after_time(self, travel_time):
        if self._intervals_handler.does_exist(IntervalName.STOP_ROBOT.value):
            self._intervals_handler.update_next_time(IntervalName.STOP_ROBOT.value, travel_time)
        else:
            self._intervals_handler.add_new_interval(name=IntervalName.STOP_ROBOT.value, seconds=travel_time, is_repeating=False, execute_immediately=False,
                                                 function=self._stop_robot)

    def _stop_robot(self):
        self._intervals_handler.remove_interval(IntervalName.STOP_ROBOT.value)
        self._intervals_handler.remove_interval(IntervalName.CONTROLLED_DRIVE.value)
        self._robot.stop_drive()
        self._set_obc_state(ObcState.IDLE)

    def start_streaming_data(self):
        self._payload_handler._snap_apxs() # snaps initial blank apxs reading
        self._intervals_handler.add_new_interval(name="Pose of base link", seconds=self._yamcs_conf["intervals"]["robot_stats"], is_repeating=True, execute_immediately=True,
                                                 function=self._transmit_pose_of_base_link)
        #NOTE Not starting camera streaming automatically since now Camera has to be turned ON / OFF
        # self._intervals_handler.add_new_interval(name=IntervalName.CAMERA_STREAMING.value, seconds=self._yamcs_conf["intervals"]["camera_streaming"], is_repeating=True, execute_immediately=True,
        #                                          function=self._camera_handler.transmit_camera_view, f_args=(CameraViewTransmitHandler.BUCKET_IMAGES_STREAMING, "low"))
        self._intervals_handler.add_new_interval(name="camera streaming state", seconds=self._yamcs_conf["intervals"]["robot_stats"], is_repeating=True, execute_immediately=True,
                                                 function=self._transmit_camera_streaming_state)
        self._intervals_handler.add_new_interval(name="GO_NOGO", seconds=self._yamcs_conf["intervals"]["robot_stats"], is_repeating=True, execute_immediately=True,
                                                 function=self._transmit_go_nogo)
        self._intervals_handler.add_new_interval(name="IMU readings", seconds=self._yamcs_conf["intervals"]["robot_stats"], is_repeating=True, execute_immediately=True,
                                                 function=self._transmit_imu_readings)
        self._intervals_handler.add_new_interval(name="OBC state", seconds=self._yamcs_conf["intervals"]["robot_stats"], is_repeating=True, execute_immediately=True,
                                                 function=self._transmit_obc_state)
        self._intervals_handler.add_new_interval(name="Radio rssi", seconds=self._yamcs_conf["intervals"]["robot_stats"], is_repeating=True, execute_immediately=True,
                                                 function=self._transmit_radio_signal_info)
        self._intervals_handler.add_new_interval(name="Thermal info", seconds=self._yamcs_conf["intervals"]["robot_stats"], is_repeating=True, execute_immediately=True,
                                                 function=self._transmit_thermal_info, f_args=[self._yamcs_conf["intervals"]["robot_stats"]])
        self._intervals_handler.add_new_interval(name="Power status", seconds=self._yamcs_conf["intervals"]["robot_stats"], is_repeating=True, execute_immediately=True,
                                                 function=self._transmit_power_info, f_args=[self._yamcs_conf["intervals"]["robot_stats"]])
        #NOTE Not starting neutrons streaming automatically since now it has to be turned ON / OFF
        # self._intervals_handler.add_new_interval(name="Neutron count", seconds=self._yamcs_conf["intervals"]["robot_stats"], is_repeating=True, execute_immediately=True,
        #                                          function=self._transmit_neutroun_count, f_args=[self._yamcs_conf["intervals"]["robot_stats"]])
        # here add further intervals and their functionalities

    def _transmit_radio_signal_info(self):
        robot_position, orientation = self._robots_RG[str(self._robot_name)].get_pose_of_base_link()
        rssi = self._robot.subsystems.calculate_rssi(robot_position)
        self._yamcs_processor.set_parameter_value(self._yamcs_conf["parameters"]["rssi"], int(rssi))

    def _transmit_thermal_info(self, interval_s):
        robot_position, orientation = self._robots_RG[str(self._robot_name)].get_pose_of_base_link()
        temperatures = self._robot.subsystems.calculate_temperature(robot_position, interval_s)

        self._yamcs_processor.set_parameter_value(self._yamcs_conf["parameters"]["temperature_front"], temperatures['+X'])
        self._yamcs_processor.set_parameter_value(self._yamcs_conf["parameters"]["temperature_back"], temperatures['-X'])
        self._yamcs_processor.set_parameter_value(self._yamcs_conf["parameters"]["temperature_left"], temperatures['+Y'])
        self._yamcs_processor.set_parameter_value(self._yamcs_conf["parameters"]["temperature_right"], temperatures['-Y'])
        self._yamcs_processor.set_parameter_value(self._yamcs_conf["parameters"]["temperature_top"], temperatures['+Z'])
        self._yamcs_processor.set_parameter_value(self._yamcs_conf["parameters"]["temperature_bottom"], temperatures['-Z'])
        self._yamcs_processor.set_parameter_value(self._yamcs_conf["parameters"]["temperature_elec_box"], temperatures['interior'])

    def _transmit_power_info(self, interval_s):
        robot_position, orientation = self._robots_RG[str(self._robot_name)].get_pose_of_base_link()
        obc_state = self._robot.subsystems.get_obc_state()
        power_status = self._robot.subsystems.calculate_power_status(robot_position, interval_s, obc_state)
        self._yamcs_processor.set_parameter_value(self._yamcs_conf["parameters"]["battery_charge"], int(power_status['battery_percentage_measured']))
        self._yamcs_processor.set_parameter_value(self._yamcs_conf["parameters"]["battery_voltage"], power_status['battery_voltage_measured'])
        self._yamcs_processor.set_parameter_value(self._yamcs_conf["parameters"]["total_current_in"], power_status['solar_input_current_measured'])
        self._yamcs_processor.set_parameter_value(self._yamcs_conf["parameters"]["current_draw_obc"], power_status["device_currents_measured"]['current_draw_obc'])
        self._yamcs_processor.set_parameter_value(self._yamcs_conf["parameters"]["current_draw_motor_controller"], power_status["device_currents_measured"]['current_draw_motor_controller'])
        self._yamcs_processor.set_parameter_value(self._yamcs_conf["parameters"]["current_draw_neutron_spectrometer"], power_status["device_currents_measured"]['current_draw_neutron_spectrometer'])
        self._yamcs_processor.set_parameter_value(self._yamcs_conf["parameters"]["current_draw_apxs"], power_status["device_currents_measured"]['current_draw_apxs'])
        self._yamcs_processor.set_parameter_value(self._yamcs_conf["parameters"]["current_draw_camera"], power_status["device_currents_measured"]['current_draw_camera'])
        self._yamcs_processor.set_parameter_value(self._yamcs_conf["parameters"]["current_draw_radio"], power_status["device_currents_measured"]['current_draw_radio'])
        self._yamcs_processor.set_parameter_value(self._yamcs_conf["parameters"]["current_draw_eps"], power_status["device_currents_measured"]['current_draw_eps'])
        self._yamcs_processor.set_parameter_value(self._yamcs_conf["parameters"]["motor_current"], power_status['motor_currents_measured'])

    def _transmit_neutroun_count(self, interval_s):
        neutron_counts = self._robot.subsystems.get_neutron_count(interval_s)
        self._yamcs_processor.set_parameter_value(self._yamcs_conf["parameters"]["neutron_counts"], neutron_counts)

    def _transmit_obc_state(self):
        obc_state = self._robot.subsystems.get_obc_state()
        self._yamcs_processor.set_parameter_value(self._yamcs_conf["parameters"]["obc_state"], obc_state.value)

    def _transmit_imu_readings(self):
        imu_accelerometer, imu_gyroscope, orientation = self._robot.get_imu_readings()
        self._yamcs_processor.set_parameter_value(self._yamcs_conf["parameters"]["imu_accelerometer"], imu_accelerometer)
        self._yamcs_processor.set_parameter_value(self._yamcs_conf["parameters"]["imu_gyroscope"], imu_gyroscope)
        self._yamcs_processor.set_parameter_value(self._yamcs_conf["parameters"]["imu_orientation"], orientation)
        
    def _transmit_camera_streaming_state(self):
        is_camera_streaming = self._intervals_handler.does_exist(IntervalName.CAMERA_STREAMING.value)
        state = PowerState.ON if is_camera_streaming else PowerState.OFF
        self._yamcs_processor.set_parameter_value(self._yamcs_conf["parameters"]["camera_streaming_state"], state)

    def _transmit_go_nogo(self):
        go_nogo_state =  self._robot.subsystems.get_go_nogo_state().value
        self._yamcs_processor.set_parameter_value(self._yamcs_conf["parameters"]["go_nogo"], go_nogo_state)

    def _transmit_pose_of_base_link(self):
        position, orientation = self._robots_RG[str(self._robot_name)].get_pose_of_base_link()
        # euler_orient = transform_orientation_into_xyz(orientation)
        position = position.tolist()
        orientation = orientation.tolist()
        pose_of_base_link = {"position": {"x":position[0], "y":position[1], "z":position[2]}, 
                                "orientation":{"w":orientation[0],"x":orientation[1], "y":orientation[2], "z":orientation[3] }}
        self._yamcs_processor.set_parameter_value(self._yamcs_conf["parameters"]["pose_of_base_link"], pose_of_base_link)

    def _set_activity_of_camera_streaming(self, action:str):
        if action == "STOP":
            self._intervals_handler.remove_interval(IntervalName.CAMERA_STREAMING.value)
        elif action == "START":
            if not self._intervals_handler.does_exist(IntervalName.CAMERA_STREAMING.value):
                self._intervals_handler.add_new_interval(name=IntervalName.CAMERA_STREAMING.value, seconds=self._yamcs_conf["intervals"]["camera_streaming"], is_repeating=True, execute_immediately=False,
                                                 function=self._camera_handler.transmit_camera_view, f_args=(CameraViewTransmitHandler.BUCKET_IMAGES_STREAMING, "low"))
        else:
            print("Unknown action:", action)

    def _set_activity_of_neutron_streaming(self, power_state:PowerState):
        if power_state == PowerState.OFF:
            self._intervals_handler.remove_interval(IntervalName.NEUTRON_COUNT.value)
        elif power_state == PowerState.ON:
            if not self._intervals_handler.does_exist(IntervalName.NEUTRON_COUNT.value):
                self._intervals_handler.add_new_interval(name=IntervalName.NEUTRON_COUNT.value, seconds=self._yamcs_conf["intervals"]["camera_streaming"], is_repeating=True, execute_immediately=False,
                                                 function=self._transmit_neutroun_count, f_args=[self._yamcs_conf["intervals"]["robot_stats"]])

class IntervalsHandler:
    def __init__(self):
        self._intervals = {}
        self.timeline = omni.timeline.get_timeline_interface()
        self._update_stream = omni.kit.app.get_app().get_update_event_stream()

    def add_new_interval(self, *, name: str, seconds: int, is_repeating: bool, execute_immediately: bool, function, f_args=()):
        if name in self._intervals:
            raise ValueError(f"Interval '{name}' already exists")

        interval = {
            "seconds": seconds,
            "next_time": self.timeline.get_current_time() + seconds,
            "repeat": is_repeating,
            "execute_immediately": execute_immediately,
            "func": function,
            "args": f_args,
            "sub": None,
        }

        def callback(e, _interval=interval, _name=name):
            now = self.timeline.get_current_time()
            if now < interval["next_time"]:
                return

            _interval["func"](*_interval["args"])

            if _interval["repeat"]:
                _interval["next_time"] = now + _interval["seconds"]
            else:
                if _interval["sub"] is not None:
                    _interval["sub"].unsubscribe()
                self._intervals.pop(_name, None)

        interval["sub"] = self._update_stream.create_subscription_to_pop(
                callback,
                name= name + "_callback", 
            )

        self._intervals[name] = interval

        if interval["execute_immediately"]: # makes sense for repeating intervals, as not to have to wait for the first interval to pass before executing func
            interval["func"](*interval["args"])

    def update_next_time(self, interval_name, new_interval_time=None):
        if interval_name not in self._intervals:
            raise ValueError(f"Interval '{interval_name}' does not exist")

        interval = self._intervals[interval_name]
        now = self.timeline.get_current_time()

        if new_interval_time is None:
            interval["next_time"] = now + interval["seconds"]
        else:
            interval["next_time"] = now + new_interval_time

    def does_exist(self, interval_name):
        return interval_name in self._intervals
    
    def remove_interval(self, interval_name):
        print(interval_name)
        if interval_name not in self._intervals:
            return
        
        interval = self._intervals[interval_name]

        if interval["sub"] is not None:
            interval["sub"].unsubscribe()

        self._intervals.pop(interval_name, None)

class CameraViewTransmitHandler:
    BUCKET_IMAGES_STREAMING = "images_streaming"
    BUCKET_IMAGES_ONCOMMAND = "images_oncommand"
    BUCKET_IMAGES_DEPTH = "images_depth"

    def __init__(self, yamcs_processor, robot, yamcs_address, helper) -> None:
        self._yamcs_processor = yamcs_processor
        self._robot = robot
        self._yamcs_address = yamcs_address
        self._counter = {
            self.BUCKET_IMAGES_STREAMING:0,
            self.BUCKET_IMAGES_ONCOMMAND:0,
            self.BUCKET_IMAGES_DEPTH:0,
        }
        self._helper = helper

    def transmit_camera_view(self, bucket:str, resolution:str, type:str="rgb"):
        camera_view:Image = None

        if type == "depth":
            camera_view:Image = self._snap_camera_view_depth(resolution)
        elif type == "rgb":
            camera_view:Image = self._snap_camera_view_rgb(resolution)
        else:
            print("in transmit_camera_view: unknown type:", type)
            return

        image_name = self._helper.save_image_locally(camera_view, bucket, self._counter[bucket])
        print(image_name)
        self._helper.inform_yamcs(image_name, "camera", bucket, self._counter[bucket])
        self._counter[bucket] += 1

    def _snap_camera_view_rgb(self, resolution:str) -> Image:
        frame = self._robot.get_rgba_camera_view(resolution)
        frame_uint8 = frame.astype(np.uint8)
        camera_view = Image.fromarray(frame_uint8, "RGBA")

        return camera_view
    
    def _snap_camera_view_depth(self, resolution:str) -> Image:
        frame = self._robot.get_depth_camera_view(resolution)
        depth = np.nan_to_num(frame, nan=0.0, posinf=0.0, neginf=0.0)

        valid = depth > 0
        if not np.any(valid):
            return Image.fromarray(np.zeros_like(depth, dtype=np.uint8), "L")

        near = np.percentile(depth[valid], 1)
        far  = np.percentile(depth[valid], 20)

        d = np.clip(depth, near, far)
        d = (d - near) / (far - near + 1e-8)
        d = (1.0 - d) * 255.0 
        d_uint8 = d.astype(np.uint8)

        return Image.fromarray(d_uint8, mode="L")
    
class HandlerHelper:
    URL_FULL_NGINX = "https://52.69.177.254/yamcs"

    def __init__(self, yamcs_processor, yamcs_address):
        self._yamcs_processor = yamcs_processor
        self._yamcs_address = yamcs_address

    def save_image_locally(self, image, bucket, counter_number) -> str:
        image_name = f"{bucket}_{counter_number:04d}.png"
        IMG_DIR = f"/tmp/{bucket}"
        os.makedirs(IMG_DIR, exist_ok=True)   # creates directory if missing
        img_path = f"{IMG_DIR}/{image_name}" 
        image.save(img_path)

        return image_name

    def inform_yamcs(self, image_name, path_prefix, bucket, counter_number):
        url_storage = f"/storage/buckets/{bucket}/objects/{image_name}"
        url_full = "http://" + self._yamcs_address + f"/api{url_storage}"
        url_full_nginx = self.URL_FULL_NGINX + f"/api{url_storage}"  # @TODO hardcoded nginx address for now
        self._yamcs_processor.set_parameter_values({
            f"/Rover/{path_prefix}/{bucket}/number": counter_number,
            f"/Rover/{path_prefix}/{bucket}/name": image_name,
            f"/Rover/{path_prefix}/{bucket}/url_storage": url_storage,
            f"/Rover/{path_prefix}/{bucket}/url_full": url_full,
            f"/Rover/{path_prefix}/{bucket}/url_full_nginx": url_full_nginx,
        })

class PayloadHandler:

    BUCKET_IMAGES_APXS = "images_apxs"
    APXS_WIDTH = 1440
    APXS_HEIGHT = 1080
    APXS_SAMPLES_DIR = "/workspace/omnilrs/assets/images/"
    APXS_FONT = ImageFont.load_default(APXS_HEIGHT//15) 

    def __init__(self, helper:HandlerHelper):
        self._helper = helper
        self._counter = {
            self.BUCKET_IMAGES_APXS:0,
        }

    def _snap_apxs(self, apxs_power_state:PowerState=PowerState.OFF):
        image_name = f"{self.BUCKET_IMAGES_APXS}_{self._counter[self.BUCKET_IMAGES_APXS]}"

        if self._counter[self.BUCKET_IMAGES_APXS] == 0:
            apxs_background_path = os.path.join(self.APXS_SAMPLES_DIR, 'APXS_nodata.png')
        elif self._counter[self.BUCKET_IMAGES_APXS] > 0 and apxs_power_state == PowerState.ON:
            apxs_background_path = os.path.join(self.APXS_SAMPLES_DIR, 'APXS_measurement.png')
        else:
            return

        img = Image.open(apxs_background_path).convert('RGB').resize((self.APXS_WIDTH, self.APXS_HEIGHT))
        draw = ImageDraw.Draw(img)
        self._draw_text(draw, text=image_name, fill="black", position='top-right')
        image_name = self._helper.save_image_locally(img, self.BUCKET_IMAGES_APXS, self._counter[self.BUCKET_IMAGES_APXS])
        self._helper.inform_yamcs(image_name, "payload", self.BUCKET_IMAGES_APXS, self._counter[self.BUCKET_IMAGES_APXS])
        self._counter[self.BUCKET_IMAGES_APXS] += 1
    
    def _draw_text(self, draw: ImageDraw.ImageDraw, text: str, fill, position: str = "center"):
        bbox = draw.textbbox((0, 0), text, font=self.APXS_FONT)
        text_width = bbox[2] - bbox[0]
        text_height = bbox[3] - bbox[1]

        if position == "center":
            x = (self.APXS_WIDTH - text_width) // 2
            y = (self.APXS_HEIGHT - text_height) // 2
        elif position == "top-right":
            margin = 40
            x = self.APXS_WIDTH - text_width - margin
            y = margin
        else:
            x, y = position

        draw.text((x, y), text, fill=fill, font=self.APXS_FONT)<|MERGE_RESOLUTION|>--- conflicted
+++ resolved
@@ -21,11 +21,8 @@
     CAMERA_STREAMING = "camera_streaming"
     STOP_ROBOT = "stop_robot"
     OBC_STATE = "obc_state"
-<<<<<<< HEAD
     CONTROLLED_DRIVE = "controlled_drive"
-=======
     NEUTRON_COUNT = "neutron_count"
->>>>>>> 1b9e6319
 
 class YamcsTMTC:
     """

--- conflicted
+++ resolved
@@ -16,14 +16,6 @@
 import omni
 from isaacsim.core.api.world import World
 import omni.graph.core as og
-<<<<<<< HEAD
-from isaacsim.core.utils.stage import add_reference_to_stage
-from isaacsim.core.utils.transformations import (
-    get_relative_transform,
-    pose_from_tf_matrix,
-)
-=======
->>>>>>> e75325ad
 from isaacsim.core.utils.rotations import quat_to_rot_matrix
 from isaacsim.core.utils.nucleus import get_assets_root_path
 from omni.isaac.dynamic_control import _dynamic_control
@@ -32,17 +24,8 @@
 
 from WorldBuilders.pxr_utils import createXform, createObject
 from src.configurations.robot_confs import RobotManagerConf
-<<<<<<< HEAD
-# from src.robots.robot_controller_yamcs import RobotControllerYamcs
 import numpy as np
 from scipy.spatial.transform import Rotation as R
-=======
-import numpy as np
-from scipy.spatial.transform import Rotation as R
-
-from src.environments.utils import transform_orientation_into_xyz
-from src.robots.yamcs_TMTC import YamcsTMTC
->>>>>>> e75325ad
 
 from src.environments.utils import transform_orientation_into_xyz
 from src.robots.yamcs_TMTC import YamcsTMTC
@@ -97,11 +80,7 @@
                 self.add_RRG(
                     robot_parameter.robot_name,
                     robot_parameter.target_links,
-<<<<<<< HEAD
-                    robot_parameter.base_link,
-=======
                     robot_parameter.pose_base_link,
->>>>>>> e75325ad
                     world,
                 )
 
@@ -131,11 +110,7 @@
                 self.add_RRG(
                     robot_parameter.robot_name,
                     robot_parameter.target_links,
-<<<<<<< HEAD
-                    robot_parameter.base_link,
-=======
                     robot_parameter.pose_base_link,
->>>>>>> e75325ad
                     world,
                 )
 
@@ -183,11 +158,7 @@
         self,
         robot_name: str = None,
         target_links: List[str] = None,
-<<<<<<< HEAD
-        base_link: str = None,
-=======
         pose_base_link: str = None,
->>>>>>> e75325ad
         world = None,
     ) -> None:
         """
@@ -202,11 +173,7 @@
             self.robots_root,
             robot_name,
             target_links,
-<<<<<<< HEAD
-            base_link,
-=======
             pose_base_link,
->>>>>>> e75325ad
         )
         rrg.initialize(world)
         self.robots_RG[robot_name] = rrg
@@ -248,16 +215,10 @@
             print("available robots: ", self.robots.keys())
 
     def start_TMTC(self):
-<<<<<<< HEAD
-        robot_name = list(self.robots.keys())[0].replace("/","") # assumes only 1 robot for workshop use
-        self.TMTC = YamcsTMTC(self.RM_conf.yamcs_tmtc, robot_name, self.robots_RG, self.robots["/" + str(robot_name)])
-        self.TMTC.start()
-=======
         if (self.RM_conf.yamcs_tmtc["enabled"]):
             robot_name = list(self.robots.keys())[0].replace("/","") # assumes only 1 robot for workshop use
-            self.TMTC = YamcsTMTC(self.RM_conf.yamcs_tmtc, robot_name, self.robots_RG)
+            self.TMTC = YamcsTMTC(self.RM_conf.yamcs_tmtc, robot_name, self.robots_RG, self.robots["/" + robot_name])
             self.TMTC.start()
->>>>>>> e75325ad
 
 class Robot:
     """
@@ -419,17 +380,6 @@
             print("turns right")
         self._set_wheels_velocity(-wheel_speed, "left")
         self._set_wheels_velocity(wheel_speed, "right")
-
-    # def turn_left(self, wheel_speed):
-    #     print("turn left")
-    #     print(wheel_speed)
-    #     self._set_wheels_velocity(-wheel_speed, "left")
-    #     self._set_wheels_velocity(wheel_speed, "right")
-
-    # def turn_right(self, wheel_speed):
-    #     print("turn right")
-    #     self._set_wheels_velocity(wheel_speed, "left")
-    #     self._set_wheels_velocity(-wheel_speed, "right")
 
     def stop_drive(self):
         self._set_wheels_velocity(0, "left")
@@ -473,11 +423,7 @@
     It is used to retrieve world pose, and contact forces, or apply force/torque.
     """
 
-<<<<<<< HEAD
-    def __init__(self, root_path: str = "/Robots", robot_name: str = None, target_links: List[str] = None, base_link:str=None):
-=======
     def __init__(self, root_path: str = "/Robots", robot_name: str = None, target_links: List[str] = None, pose_base_link:str=None):
->>>>>>> e75325ad
         """
         Args:
             root_path (str): The root path of the robots.
@@ -490,11 +436,7 @@
         self.target_links = target_links
         self.prims = []
         self.prim_views = []
-<<<<<<< HEAD
-        self.base_link = base_link
-=======
         self.pose_base_link = pose_base_link
->>>>>>> e75325ad
         self.base_prim = None
 
     def initialize(self, world: World) -> None:
@@ -507,11 +449,7 @@
 
         world.reset()
         self._initialize_target_links()
-<<<<<<< HEAD
-        self._initialize_base_link()
-=======
         self._initialize_pose_base_link()
->>>>>>> e75325ad
         world.reset()
 
         print("initialized")
@@ -523,13 +461,8 @@
                 self.prims.append(rigid_prim)
                 self.prim_views.append(rigid_prim_view)
 
-<<<<<<< HEAD
-    def _initialize_base_link(self):
-        rigid_prim, rigid_prim_view = self._initialize_link(self.base_link)
-=======
     def _initialize_pose_base_link(self):
         rigid_prim, rigid_prim_view = self._initialize_link(self.pose_base_link)
->>>>>>> e75325ad
         self.base_prim = rigid_prim
         print("initialized base link")
 

--- conflicted
+++ resolved
@@ -83,12 +83,9 @@
                     robot_parameter.wheel_joints,
                     robot_parameter.camera,
                     robot_parameter.imu_sensor_path,
-<<<<<<< HEAD
                     robot_parameter.dimensions,
                     robot_parameter.turn_speed_coef,
-=======
                     robot_parameter.pos_relative_to_prim,
->>>>>>> b0959c76
                 )
                 self.add_RRG(
                     robot_parameter.robot_name,
@@ -121,12 +118,9 @@
                     robot_parameter.wheel_joints,
                     robot_parameter.camera,
                     robot_parameter.imu_sensor_path,
-<<<<<<< HEAD
                     robot_parameter.dimensions,
                     robot_parameter.turn_speed_coef,
-=======
                     robot_parameter.pos_relative_to_prim,
->>>>>>> b0959c76
                 )
                 self.add_RRG(
                     robot_parameter.robot_name,
@@ -145,12 +139,9 @@
         wheel_joints: dict = {},
         camera_conf :dict={},
         imu_sensor_path:str="",
-<<<<<<< HEAD
         dimensions:dict={},
         turn_speed_coef:float=1,
-=======
         pos_relative_to_prim:str="",
->>>>>>> b0959c76
     ) -> None:
         """
         Add a robot to the scene.
@@ -181,12 +172,9 @@
                     wheel_joints=wheel_joints,
                     camera_conf=camera_conf,
                     imu_sensor_path=imu_sensor_path,
-<<<<<<< HEAD
                     dimensions=dimensions,
                     turn_speed_coef=turn_speed_coef,
-=======
                     pos_relative_to_prim=pos_relative_to_prim,
->>>>>>> b0959c76
                 )
                 self.robots[robot_name].load(p, q)
                 self.num_robots += 1
@@ -274,12 +262,9 @@
         wheel_joints: Dict = {},
         camera_conf:Dict = {},
         imu_sensor_path:str = "",
-<<<<<<< HEAD
         dimensions:dict = {},
         turn_speed_coef:float=1,
-=======
         pos_relative_to_prim:str = "",
->>>>>>> b0959c76
 
     ) -> None:
         """
@@ -306,18 +291,11 @@
         self._camera_conf = camera_conf
         self._cameras = {}
         self._depth_cameras = {}
-<<<<<<< HEAD
-        self.subsystems = RobotSubsystemsManager()
-        self._imu_sensor_interface = _sensor.acquire_imu_sensor_interface()
-        self._imu_sensor_path:str = imu_sensor_path
         self.dimensions = dimensions
         self.turn_speed_coef = turn_speed_coef
-=======
         self.subsystems = RobotSubsystemsManager(pos_relative_to_prim)
         self._imu_sensor_interface = _sensor.acquire_imu_sensor_interface()
         self._imu_sensor_path:str = imu_sensor_path
-        # self._pos_relative_to_prim:str = pos_relative_to_prim
->>>>>>> b0959c76
 
     def get_root_rigid_body_path(self) -> None:
         """

__author__ = "Antoine Richard, Junnosuke Kamohara"
__copyright__ = "Copyright 2023-24, Space Robotics Lab, SnT, University of Luxembourg, SpaceR"
__license__ = "BSD 3-Clause"
__version__ = "2.0.0"
__maintainer__ = "Antoine Richard"
__email__ = "antoine.richard@uni.lu"
__status__ = "development"

import threading
import time
from typing import Dict, List, Tuple
import numpy as np
import warnings
import os

import omni
from isaacsim.core.api.world import World
import omni.graph.core as og
from isaacsim.core.utils.rotations import quat_to_rot_matrix
from isaacsim.core.utils.nucleus import get_assets_root_path
from omni.isaac.dynamic_control import _dynamic_control
from isaacsim.core.prims import SingleRigidPrim, RigidPrim
from pxr import Gf, Usd

from WorldBuilders.pxr_utils import createXform, createObject
from src.configurations.robot_confs import RobotManagerConf
import numpy as np
from scipy.spatial.transform import Rotation as R

from src.environments.utils import transform_orientation_into_xyz
from src.robots.yamcs_TMTC import YamcsTMTC

class RobotManager:
    """
    RobotManager class.
    It allows to spawn, reset, teleport robots. It also allows to automatically add namespaces to topics,
    and tfs to enable multi-robot operation."""

    def __init__(
        self,
        RM_conf: RobotManagerConf,
    ) -> None:
        """
        Args:
            RM_conf (RobotManagerConf): The configuration of the robot manager.
        """

        self.stage = omni.usd.get_context().get_stage()
        self.RM_conf = RobotManagerConf(**RM_conf)
        self.robot_parameters = self.RM_conf.parameters
        self.uses_nucleus = self.RM_conf.uses_nucleus
        self.is_ROS2 = self.RM_conf.is_ROS2
        self.max_robots = self.RM_conf.max_robots
        self.robots_root = self.RM_conf.robots_root
        createXform(self.stage, self.robots_root)
        self.robots: Dict[str, Robot] = {}
        self.robots_RG: Dict[str, RobotRigidGroup] = {}
        self.TMTC: YamcsTMTC
        self.num_robots = 0

    def preload_robot(
        self,
        world: World,
    ) -> None:
        """
        Preload the robots in the scene.
        Args:
            world (Usd.Stage): The usd stage scene.
        """
        if len(self.robot_parameters) > 0:
            for robot_parameter in self.robot_parameters:
                self.add_robot(
                    robot_parameter.usd_path,
                    robot_parameter.robot_name,
                    robot_parameter.pose.position,
                    robot_parameter.pose.orientation,
                    robot_parameter.domain_id,
                    robot_parameter.wheel_joints,
                )
                self.add_RRG(
                    robot_parameter.robot_name,
                    robot_parameter.target_links,
                    robot_parameter.base_link,
                    world,
                )

    def preload_robot_at_pose(
        self,
        world: World,
        position: Tuple[float, float, float],
        orientation: Tuple[float, float, float, float],
    ) -> None:
        """
        Preload the robots in the scene.
        Args:
            world (Usd.Stage): The usd stage scene.
            position (Tuple[float, float, float]): The position of the robot. (x, y, z)
            orientation (Tuple[float, float, float, float]): The orientation of the robot. (w, x, y, z)
        """
        if len(self.robot_parameters) > 0:
            for robot_parameter in self.robot_parameters:
                self.add_robot(
                    robot_parameter.usd_path,
                    robot_parameter.robot_name,
                    position,
                    orientation,
                    robot_parameter.domain_id,
                    robot_parameter.wheel_joints,
                )
                self.add_RRG(
                    robot_parameter.robot_name,
                    robot_parameter.target_links,
                    robot_parameter.base_link,
                    world,
                )

    def add_robot(
        self,
        usd_path: str = None,
        robot_name: str = None,
        p: Tuple[float, float, float] = [0, 0, 0],
        q: Tuple[float, float, float, float] = [0, 0, 0, 1],
        domain_id: int = None,
        wheel_joints: dict = {},
    ) -> None:
        """
        Add a robot to the scene.

        Args:
            usd_path (str): The path of the robot's usd file.
            robot_name (str): The name of the robot.
            p (Tuple[float, float, float]): The position of the robot. (x, y, z)
            q (Tuple[float, float, float, float]): The orientation of the robot. (w, x, y, z)
            domain_id (int): The domain id of the robot. Not required if the robot is not ROS2 enabled.
        """

        if robot_name[0] != "/":
            robot_name = "/" + robot_name
        if self.num_robots >= self.max_robots:
            pass
        else:
            if robot_name in self.robots.keys():
                warnings.warn("Robot already exists. Ignoring request.")
            else:
                self.robots[robot_name] = Robot(
                    usd_path,
                    robot_name,
                    is_on_nucleus=self.uses_nucleus,
                    is_ROS2=self.is_ROS2,
                    domain_id=domain_id,
                    robots_root=self.robots_root,
                    wheel_joints=wheel_joints,
                )
                self.robots[robot_name].load(p, q)
                self.num_robots += 1

    def add_RRG(
        self,
        robot_name: str = None,
        target_links: List[str] = None,
        pose_base_link: str = None,
        world = None,
    ) -> None:
        """
        Add a robot rigid group to the scene.

        Args:
            robot_name (str): The name of the robot.
            target_links (List[str]): List of link names.
            world (Usd.Stage): usd stage scene.
        """
        rrg = RobotRigidGroup(
            self.robots_root,
            robot_name,
            target_links,
            pose_base_link,
        )
        rrg.initialize(world)
        self.robots_RG[robot_name] = rrg

    def reset_robots(self) -> None:
        """
        Reset all the robots to their original position.
        """

        for robot in self.robots.keys():
            self.robots[robot].reset()

    def reset_robot(self, robot_name: str = None) -> None:
        """
        Reset a specific robot to its original position.

        Args:
            robot_name (str): The name of the robot.
        """

        if robot_name in self.robots.keys():
            self.robots[robot_name].reset()
        else:
            warnings.warn("Robot does not exist. Ignoring request.")

    def teleport_robot(
        self, robot_name: str = None, position: np.ndarray = None, orientation: np.ndarray = None
    ) -> None:
        """
        Teleport a specific robot to a specific position and orientation.

        Args:
            robot_name (str): The name of the robot.
        """
        if robot_name in self.robots.keys():
            self.robots[robot_name].teleport(position, orientation)
        else:
            warnings.warn("Robot does not exist. Ignoring request.")
            print("available robots: ", self.robots.keys())

    def start_TMTC(self):
<<<<<<< HEAD
        if (self.RM_conf.yamcs_tmtc["enabled"]):
            robot_name = list(self.robots.keys())[0].replace("/","") # assumes only 1 robot for workshop use
            self.TMTC = YamcsTMTC(self.RM_conf.yamcs_tmtc, robot_name, self.robots_RG, self.robots["/" + robot_name])
            self.TMTC.start()
=======
        robot_name = list(self.robots.keys())[0].replace("/","") # assumes only 1 robot for workshop use
        self.TMTC = YamcsTMTC(self.RM_conf.yamcs_tmtc, robot_name, self.robots_RG)
        self.TMTC.start()
>>>>>>> 8b149bf1

class Robot:
    """
    Robot class.
    It allows to spawn, reset, teleport a robot. It also allows to automatically add namespaces to topics,
    and tfs to enable multi-robot operation.
    """

    def __init__(
        self,
        usd_path: str,
        robot_name: str,
        robots_root: str = "/Robots",
        is_on_nucleus: bool = False,
        is_ROS2: bool = False,
        domain_id: int = 0,
        wheel_joints: Dict = {},

    ) -> None:
        """
        Args:
            usd_path (str): The path of the robot's usd file.
            robot_name (str): The name of the robot.
            robots_root (str, optional): The root path of the robots. Defaults to "/Robots".
            is_on_nucleus (bool, optional): Whether the robots are loaded from the nucleus or not. Defaults to False.
            is_ROS2 (bool, optional): Whether the robots are ROS2 enabled or not. Defaults to False.
            domain_id (int, optional): The domain id of the robot. Defaults to 0."""

        self.stage: Usd.Stage = omni.usd.get_context().get_stage()
        self.usd_path = str(usd_path)
        self.robots_root = robots_root
        self.robot_name = robot_name
        self.robot_path = os.path.join(self.robots_root, self.robot_name.strip("/"))
        self.is_on_nucleus = is_on_nucleus
        self.is_ROS2 = is_ROS2
        self.domain_id = int(domain_id)
        self.dc = _dynamic_control.acquire_dynamic_control_interface()
        self.root_body_id = None
        self._wheel_joint_names = wheel_joints
        self._dofs = {} # dof = Degree of Freedom

    def get_root_rigid_body_path(self) -> None:
        """
        Get the root rigid body path of the robot.
        """

        art = self.dc.get_articulation(self.robot_path)
        self.root_body_id = self.dc.get_articulation_root_body(art)

    def _get_art(self):
        return self.dc.get_articulation(self.robot_path)

    def edit_graphs(self) -> None:
        """
        Edit the graphs of the robot to add namespaces to topics and tfs.
        """

        selected_paths = []
        for prim in Usd.PrimRange(self.stage.GetPrimAtPath(self.robot_path)):
            l = [attr for attr in prim.GetAttributes() if attr.GetName().split(":")[0] == "graph"]
            if l:
                selected_paths.append(prim.GetPath())

        for path in selected_paths:
            prim = self.stage.GetPrimAtPath(path)
            prim.GetAttribute("graph:variable:Namespace").Set(self.robot_name)
            if self.is_ROS2:
                prim.GetAttribute("graph:variable:Context").Set(self.domain_id)

    def load(self, position: np.ndarray, orientation: np.ndarray) -> None:
        """
        Load the robot in the scene, and automatically edit its graphs.

        Args:
            position (np.ndarray): The position of the robot.
            orientation (np.ndarray): The orientation of the robot.
        """

        self.stage = omni.usd.get_context().get_stage()
        self.set_reset_pose(position, orientation)
        if self.is_on_nucleus:
            nucleus = get_assets_root_path()
            self.usd_path = os.path.join(nucleus, self.usd_path)
        createObject(
            self.robot_path,
            self.stage,
            self.usd_path,
            is_instance=False,
            position=Gf.Vec3d(*position),
            rotation=Gf.Quatd(*orientation),
        )
        self.edit_graphs()

    def get_pose(self) -> List[float]:
        """
        Get the pose of the robot.
        Returns:
            List[float]: The pose of the robot. (x, y, z), (qx, qy, qz, qw)
        """
        if self.root_body_id is None:
            self.get_root_rigid_body_path()
        pose = self.dc.get_rigid_body_pose(self.root_body_id)
        return pose.p, pose.r

    def set_reset_pose(self, position: np.ndarray, orientation: np.ndarray) -> None:
        """
        Set the reset pose of the robot.

        Args:
            position (np.ndarray): The position of the robot.
            orientation (np.ndarray): The orientation of the robot.
        """

        self.reset_position = position
        self.reset_orientation = orientation

    def teleport(self, p: List[float], q: List[float]) -> None:
        """
        Teleport the robot to a specific position and orientation.

        Args:
            p (list): The position of the robot.
            q (list): The orientation of the robot. (x, y, z, w)
        """

        self.get_root_rigid_body_path()
        transform = _dynamic_control.Transform(p, q)
        self.dc.set_rigid_body_pose(self.root_body_id, transform)
        self.dc.set_rigid_body_linear_velocity(self.root_body_id, [0, 0, 0])
        self.dc.set_rigid_body_angular_velocity(self.root_body_id, [0, 0, 0])

    def reset(self) -> None:
        """
        Reset the robot to its original position and orientation.
        """

        # w = self.reset_orientation.GetReal()
        # xyz = self.reset_orientation.GetImaginary()
        self.root_body_id = None
        self.teleport(
            [self.reset_position[0], self.reset_position[1], self.reset_position[2]],
            [
                self.reset_orientation[1],
                self.reset_orientation[2],
                self.reset_orientation[3],
                self.reset_orientation[0],
            ],
        )

    def drive_straight(self, linear_velocity):
        self._set_wheels_velocity(linear_velocity, "left")
        self._set_wheels_velocity(linear_velocity, "right")

    def drive_turn(self, wheel_speed):
        print(wheel_speed)
        if (wheel_speed > 0):
            print("turns left")
        else:
            print("turns right")
        self._set_wheels_velocity(-wheel_speed, "left")
        self._set_wheels_velocity(wheel_speed, "right")

    def stop_drive(self):
        self._set_wheels_velocity(0, "left")
        self._set_wheels_velocity(0, "right")

    def _set_wheels_velocity(self, velocity, side:str):
        self._init_dofs()

        if side not in ["left","right"]:
            print("Wrong side param:", side, "Side can only be [left] or [right].")
            return

        for dof in self._dofs[side]:
            self.dc.set_dof_velocity_target(dof, velocity)

    def _init_dofs(self):
        #NOTE idealy, this would be initialized inside load(),
        # however, for an unknown reason art, and dc do not work well when invoked there
        # thus not populating dofs correctly
        # therefore, it was implemented as singleton, and should be called at the begging of every commanding function
        #
        # more about the use of dofs for robot movement can be read on: 
        # https://docs.isaacsim.omniverse.nvidia.com/5.0.0/python_scripting/robots_simulation.html#velocity-control
        if "left" in list(self._dofs.keys()):
            return # it means it is already initialized
        
        self._dofs = {
            "left": [],
            "right": []
        }
        art = self._get_art()

        for rover_side in ["left", "right"]:
            for joint_name in self._wheel_joint_names[rover_side]:
                dof = self.dc.find_articulation_dof(art, joint_name)
                self._dofs[rover_side].append(dof)

class RobotRigidGroup:
    """
    Class which deals with rigidprims and rigidprimview of a single robot.
    It is used to retrieve world pose, and contact forces, or apply force/torque.
    """

    def __init__(self, root_path: str = "/Robots", robot_name: str = None, target_links: List[str] = None, pose_base_link:str=None):
        """
        Args:
            root_path (str): The root path of the robots.
            robot_name (str): The name of the robot.
            target_links (List[str]): List of link names.
        """

        self.root_path = root_path
        self.robot_name = robot_name
        self.target_links = target_links
        self.prims = []
        self.prim_views = []
        self.pose_base_link = pose_base_link
        self.base_prim = None

    def initialize(self, world: World) -> None:
        """
        Initialize the rigidprims and rigidprimviews of the robot.

        Args:
            world (World): A Omni.isaac.core.world.World object.
        """

        world.reset()
        self._initialize_target_links()
        self._initialize_pose_base_link()
        world.reset()

        print("initialized")

    def _initialize_target_links(self):
        if len(self.target_links) > 0:
            for target_link in self.target_links:
                rigid_prim, rigid_prim_view = self._initialize_link(target_link)
                self.prims.append(rigid_prim)
                self.prim_views.append(rigid_prim_view)

    def _initialize_pose_base_link(self):
        rigid_prim, rigid_prim_view = self._initialize_link(self.pose_base_link)
        self.base_prim = rigid_prim
        print("initialized base link")

    def _initialize_link(self, link):
        rigid_prim = SingleRigidPrim(
            prim_path=os.path.join(self.root_path, self.robot_name, link),
            name=f"{self.robot_name}/{link}",
        )
        rigid_prim_view = RigidPrim(
            prim_paths_expr=os.path.join(self.root_path, self.robot_name, link),
            name=f"{self.robot_name}/{link}_view",
            track_contact_forces=True,
        )
        rigid_prim_view.initialize()

        return rigid_prim, rigid_prim_view

    def get_world_poses(self) -> np.ndarray:
        """
        Returns the world pose matrix of target links.

        Returns:
            pose (np.ndarray): The world pose matrix of target links.
        """

        n_links = len(self.target_links)
        pose = np.zeros((n_links, 4, 4))
        for i, prim in enumerate(self.prims):
            position, orientation = prim.get_world_pose()
            orientation = quat_to_rot_matrix(orientation)
            pose[i, :3, 3] = 1
            pose[i, :3, :3] = orientation
            pose[i, :3, 3] = position
        return pose

    def get_pose(self) -> Tuple[np.ndarray, np.ndarray]:
        """
        Returns the pose of target links.

        Returns:
            positions (np.ndarray): The position of target links. (x, y, z)
            orientations (np.ndarray): The orientation of target links. (w, x, y, z)
        """

        n_links = len(self.target_links)
        positions = np.zeros((n_links, 3))
        orientations = np.zeros((n_links, 4))
        for i, prim in enumerate(self.prims):
            position, orientation = prim.get_world_pose()
            positions[i, :] = position
            orientations[i, :] = orientation
        return positions, orientations
    
    def get_base_link_pose(self) -> Tuple[list, list]:
        """
        Returns a pair of value representing the robot's pose, and orientation respectively, based on the base_link.

        Returns:
            position (np.ndarray): The position of base link. (x, y, z)
            orientation (np.ndarray): The orientation of base link. (x, y, z, w)
        """
        position, orientation = self.base_prim.get_world_pose()

        return position, orientation

    def get_velocities(self) -> Tuple[np.ndarray, np.ndarray]:
        """
        Returns the linear/angular velocity of target links.

        Returns:
            linear_velocities (np.ndarray): The linear velocity of target links.
            angular_velocities (np.ndarray): The angular velocity of target links.
        """

        n_links = len(self.target_links)
        linear_velocities = np.zeros((n_links, 3))
        angular_velocities = np.zeros((n_links, 3))
        for i, prim in enumerate(self.prims):
            linear_velocity, angular_velocity = prim.get_velocities()
            linear_velocities[i, :] = linear_velocity
            angular_velocities[i, :] = angular_velocity
        return linear_velocities, angular_velocities

    def get_net_contact_forces(self) -> np.ndarray:
        """
        Returns net contact forces on each target link.

        Returns:
            contact_forces (np.ndarray): The net contact forces on each target link.
        """

        n_links = len(self.target_links)
        contact_forces = np.zeros((n_links, 3))
        for i, prim_view in enumerate(self.prim_views):
            contact_force = prim_view.get_net_contact_forces().squeeze()
            contact_forces[i, :] = contact_force
        return contact_forces

    def apply_force_torque(self, forces: np.ndarray, torques: np.ndarray) -> None:
        """
        Apply force and torque (defined in local body frame) to body frame of the four wheels.

        Args:
            forces (np.ndarray): The forces to apply to the body origin of the four wheels.
                                 (Fx, Fy, Fz) = (F_DP, F_S, F_N)
            torques (np.ndarray): The torques to apply to the body origin of the four wheels.
                                 (Mx, My, Mz0 = (M_O,-M_R, M_S)
        """

        n_links = len(self.target_links)
        assert forces.shape[0] == n_links, "given force does not have matching shape."
        assert torques.shape[0] == n_links, "given torque does not have matching shape."
        for i, prim_view in enumerate(self.prim_views):
            prim_view.apply_forces_and_torques_at_pos(forces=forces[i], torques=torques[i], is_global=False)<|MERGE_RESOLUTION|>--- conflicted
+++ resolved
@@ -215,16 +215,9 @@
             print("available robots: ", self.robots.keys())
 
     def start_TMTC(self):
-<<<<<<< HEAD
-        if (self.RM_conf.yamcs_tmtc["enabled"]):
-            robot_name = list(self.robots.keys())[0].replace("/","") # assumes only 1 robot for workshop use
-            self.TMTC = YamcsTMTC(self.RM_conf.yamcs_tmtc, robot_name, self.robots_RG, self.robots["/" + robot_name])
-            self.TMTC.start()
-=======
         robot_name = list(self.robots.keys())[0].replace("/","") # assumes only 1 robot for workshop use
-        self.TMTC = YamcsTMTC(self.RM_conf.yamcs_tmtc, robot_name, self.robots_RG)
+        self.TMTC = YamcsTMTC(self.RM_conf.yamcs_tmtc, robot_name, self.robots_RG, self.robots["/" + robot_name])
         self.TMTC.start()
->>>>>>> 8b149bf1
 
 class Robot:
     """
